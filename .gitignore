--- conflicted
+++ resolved
@@ -4,8 +4,5 @@
 /doc/
 .DS_Store
 /build/
-<<<<<<< HEAD
-=======
-/.idea/
->>>>>>> c8097b98
-/test*+/test*
+/.idea/